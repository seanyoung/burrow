--- conflicted
+++ resolved
@@ -19,7 +19,6 @@
 
 package version
 
-<<<<<<< HEAD
 import (
   "fmt"
 )
@@ -125,12 +124,7 @@
 // Version number for DOCKER/build.sh
 
 // NOTE [ben]: deprecate public const version string
-// IMPORTANT: Eris-DB version must be on the last line of this file for
-// the deployment script DOCKER/build.sh to pick up the right label.
-const VERSION = "0.12.0"
-=======
 const TENDERMINT_VERSION = "0.5.0"
 // IMPORTANT: Eris-DB version must be on the last line of this file for
 // the deployment script DOCKER/build.sh to pick up the right label.
-const VERSION = "0.12.0-rc2"
->>>>>>> af56f30b
+const VERSION = "0.12.0-rc2"