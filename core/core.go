// Copyright 2015, 2016 Eris Industries (UK) Ltd.
// This file is part of Eris-RT

// Eris-RT is free software: you can redistribute it and/or modify
// it under the terms of the GNU General Public License as published by
// the Free Software Foundation, either version 3 of the License, or
// (at your option) any later version.

// Eris-RT is distributed in the hope that it will be useful,
// but WITHOUT ANY WARRANTY; without even the implied warranty of
// MERCHANTABILITY or FITNESS FOR A PARTICULAR PURPOSE.  See the
// GNU General Public License for more details.

// You should have received a copy of the GNU General Public License
// along with Eris-RT.  If not, see <http://www.gnu.org/licenses/>.

package core

import (
	"fmt"
	"net/http"

	// TODO: [ben] swap out go-events with eris-db/event (currently unused)
	events "github.com/tendermint/go-events"

	log "github.com/eris-ltd/eris-logger"

	config "github.com/eris-ltd/eris-db/config"
	consensus "github.com/eris-ltd/eris-db/consensus"
	definitions "github.com/eris-ltd/eris-db/definitions"
	event "github.com/eris-ltd/eris-db/event"
	manager "github.com/eris-ltd/eris-db/manager"
	// rpc_v0 is carried over from Eris-DBv0.11 and before on port 1337
	rpc_v0 "github.com/eris-ltd/eris-db/rpc/v0"
	rpccore "github.com/eris-ltd/eris-db/rpc/tendermint/core"
	// rpc_tendermint is carried over from Eris-DBv0.11 and before on port 46657
	// rpc_tendermint "github.com/eris-ltd/eris-db/rpc/tendermint"
	"github.com/eris-ltd/eris-db/manager/eris-mint"
	server "github.com/eris-ltd/eris-db/server"
	"github.com/tendermint/go-rpc/server"
	"github.com/tendermint/tendermint/node"
	"net"
	"strings"
)

// Core is the high-level structure
type Core struct {
	chainId string
	evsw    *events.EventSwitch
	pipe    definitions.Pipe
}

func NewCore(chainId string, consensusConfig *config.ModuleConfig,
	managerConfig *config.ModuleConfig) (*Core, error) {
	// start new event switch, TODO: [ben] replace with eris-db/event
	evsw := events.NewEventSwitch()
	evsw.Start()

	// start a new application pipe that will load an application manager
	pipe, err := manager.NewApplicationPipe(managerConfig, evsw,
		consensusConfig.Version)
	if err != nil {
		return nil, fmt.Errorf("Failed to load application pipe: %v", err)
	}
	log.Debug("Loaded pipe with application manager")
	// pass the consensus engine into the pipe
	consensus.LoadConsensusEngineInPipe(consensusConfig, pipe)

	return &Core{
		chainId: chainId,
		evsw:    evsw,
		pipe:    pipe,
	}, nil
}

//------------------------------------------------------------------------------
// Explicit switch that can later be abstracted into an `Engine` definition
// where the Engine defines the explicit interaction of a specific application
// manager with a consensus engine.
// TODO: [ben] before such Engine abstraction,
// think about many-manager-to-one-consensus

//------------------------------------------------------------------------------
// Server functions
// NOTE: [ben] in phase 0 we exactly take over the full server architecture
// from Eris-DB and Tendermint; This is a draft and will be overhauled.

func (core *Core) NewGatewayV0(config *server.ServerConfig) (*server.ServeProcess,
<<<<<<< HEAD
  error) {
  codec := &rpc_v0.TCodec{}
  eventSubscriptions := event.NewEventSubscriptions(core.pipe.Events())
  // The services.
  tmwss := rpc_v0.NewErisDbWsService(codec, core.pipe)
  tmjs := rpc_v0.NewErisDbJsonService(codec, core.pipe, eventSubscriptions)
  // The servers.
=======
	error) {
	codec := &rpc_v0.TCodec{}
	eventSubscriptions := event.NewEventSubscriptions(core.pipe.Events())
	// The services.
	tmwss := rpc_v0.NewErisDbWsService(codec, core.pipe)
	tmjs := rpc_v0.NewErisDbJsonService(codec, core.pipe, eventSubscriptions)
	// The servers.
>>>>>>> 19b5cbcc
	jsonServer := rpc_v0.NewJsonRpcServer(tmjs)
	restServer := rpc_v0.NewRestServer(codec, core.pipe, eventSubscriptions)
	wsServer := server.NewWebSocketServer(config.WebSocket.MaxWebSocketSessions,
		tmwss)
	// Create a server process.
	proc, err := server.NewServeProcess(config, jsonServer, restServer, wsServer)
	if err != nil {
		return nil, fmt.Errorf("Failed to load gateway: %v", err)
	}

	return proc, nil
}

func StartRPC(config config.ModuleConfig, n *node.Node, erisMint *erismint.ErisMint) ([]net.Listener, error) {
	rpccore.SetConfig(config)

	rpccore.SetErisMint(erisMint)
	rpccore.SetBlockStore(n.BlockStore())
	rpccore.SetConsensusState(n.ConsensusState())
	rpccore.SetConsensusReactor(n.ConsensusReactor())
	rpccore.SetMempoolReactor(n.MempoolReactor())
	rpccore.SetSwitch(n.Switch())
	rpccore.SetPrivValidator(n.PrivValidator())
	// TODO: programming
	//rpccore.SetGenDoc(LoadGenDoc(config.GetString("genesis_file")))

	// TODO: also programming
	//listenAddrs := strings.Split(config.GetString("rpc_laddr"), ",")
	listenAddrs := strings.Split("127.0.0.1", ",")

	// we may expose the rpc over both a unix and tcp socket
	listeners := make([]net.Listener, len(listenAddrs))
	for i, listenAddr := range listenAddrs {
		mux := http.NewServeMux()
		wm := rpcserver.NewWebsocketManager(rpccore.Routes, n.EventSwitch())
		mux.HandleFunc("/websocket", wm.WebsocketHandler)
		rpcserver.RegisterRPCFuncs(mux, rpccore.Routes)
		listener, err := rpcserver.StartHTTPServer(listenAddr, mux)
		if err != nil {
			return nil, err
		}
		listeners[i] = listener
	}
	return listeners, nil
}<|MERGE_RESOLUTION|>--- conflicted
+++ resolved
@@ -19,6 +19,8 @@
 import (
 	"fmt"
 	"net/http"
+	"net"
+	"strings"
 
 	// TODO: [ben] swap out go-events with eris-db/event (currently unused)
 	events "github.com/tendermint/go-events"
@@ -32,15 +34,11 @@
 	manager "github.com/eris-ltd/eris-db/manager"
 	// rpc_v0 is carried over from Eris-DBv0.11 and before on port 1337
 	rpc_v0 "github.com/eris-ltd/eris-db/rpc/v0"
-	rpccore "github.com/eris-ltd/eris-db/rpc/tendermint/core"
+	rpc_tendermint "github.com/eris-ltd/eris-db/rpc/tendermint/core"
 	// rpc_tendermint is carried over from Eris-DBv0.11 and before on port 46657
 	// rpc_tendermint "github.com/eris-ltd/eris-db/rpc/tendermint"
-	"github.com/eris-ltd/eris-db/manager/eris-mint"
 	server "github.com/eris-ltd/eris-db/server"
 	"github.com/tendermint/go-rpc/server"
-	"github.com/tendermint/tendermint/node"
-	"net"
-	"strings"
 )
 
 // Core is the high-level structure
@@ -86,15 +84,6 @@
 // from Eris-DB and Tendermint; This is a draft and will be overhauled.
 
 func (core *Core) NewGatewayV0(config *server.ServerConfig) (*server.ServeProcess,
-<<<<<<< HEAD
-  error) {
-  codec := &rpc_v0.TCodec{}
-  eventSubscriptions := event.NewEventSubscriptions(core.pipe.Events())
-  // The services.
-  tmwss := rpc_v0.NewErisDbWsService(codec, core.pipe)
-  tmjs := rpc_v0.NewErisDbJsonService(codec, core.pipe, eventSubscriptions)
-  // The servers.
-=======
 	error) {
 	codec := &rpc_v0.TCodec{}
 	eventSubscriptions := event.NewEventSubscriptions(core.pipe.Events())
@@ -102,7 +91,6 @@
 	tmwss := rpc_v0.NewErisDbWsService(codec, core.pipe)
 	tmjs := rpc_v0.NewErisDbJsonService(codec, core.pipe, eventSubscriptions)
 	// The servers.
->>>>>>> 19b5cbcc
 	jsonServer := rpc_v0.NewJsonRpcServer(tmjs)
 	restServer := rpc_v0.NewRestServer(codec, core.pipe, eventSubscriptions)
 	wsServer := server.NewWebSocketServer(config.WebSocket.MaxWebSocketSessions,
@@ -116,35 +104,39 @@
 	return proc, nil
 }
 
-func StartRPC(config config.ModuleConfig, n *node.Node, erisMint *erismint.ErisMint) ([]net.Listener, error) {
-	rpccore.SetConfig(config)
+func (core *Core) NewGatewayTendermint(config server.ServerConfig) (
+	*server, error)
+)
 
-	rpccore.SetErisMint(erisMint)
-	rpccore.SetBlockStore(n.BlockStore())
-	rpccore.SetConsensusState(n.ConsensusState())
-	rpccore.SetConsensusReactor(n.ConsensusReactor())
-	rpccore.SetMempoolReactor(n.MempoolReactor())
-	rpccore.SetSwitch(n.Switch())
-	rpccore.SetPrivValidator(n.PrivValidator())
-	// TODO: programming
-	//rpccore.SetGenDoc(LoadGenDoc(config.GetString("genesis_file")))
-
-	// TODO: also programming
-	//listenAddrs := strings.Split(config.GetString("rpc_laddr"), ",")
-	listenAddrs := strings.Split("127.0.0.1", ",")
-
-	// we may expose the rpc over both a unix and tcp socket
-	listeners := make([]net.Listener, len(listenAddrs))
-	for i, listenAddr := range listenAddrs {
-		mux := http.NewServeMux()
-		wm := rpcserver.NewWebsocketManager(rpccore.Routes, n.EventSwitch())
-		mux.HandleFunc("/websocket", wm.WebsocketHandler)
-		rpcserver.RegisterRPCFuncs(mux, rpccore.Routes)
-		listener, err := rpcserver.StartHTTPServer(listenAddr, mux)
-		if err != nil {
-			return nil, err
-		}
-		listeners[i] = listener
-	}
-	return listeners, nil
-}+// func (core *Core) StartRPC(config server.ServerConfig) ([]net.Listener, error) {
+// 	rpc_tendermint.SetConfig(config)
+//
+// 	rpc_tendermint.SetErisMint(core.pipe.GetApplication())
+// 	rpc_tendermint.SetBlockStore(n.BlockStore())
+// 	rpc_tendermint.SetConsensusState(n.ConsensusState())
+// 	rpc_tendermint.SetConsensusReactor(n.ConsensusReactor())
+// 	rpc_tendermint.SetMempoolReactor(n.MempoolReactor())
+// 	rpc_tendermint.SetSwitch(n.Switch())
+// 	rpc_tendermint.SetPrivValidator(n.PrivValidator())
+// 	// TODO: programming
+// 	//rpc_tendermint.SetGenDoc(LoadGenDoc(config.GetString("genesis_file")))
+//
+// 	// TODO: also programming
+// 	//listenAddrs := strings.Split(config.GetString("rpc_laddr"), ",")
+// 	listenAddrs := strings.Split("127.0.0.1", ",")
+//
+// 	// we may expose the rpc over both a unix and tcp socket
+// 	listeners := make([]net.Listener, len(listenAddrs))
+// 	for i, listenAddr := range listenAddrs {
+// 		mux := http.NewServeMux()
+// 		wm := rpcserver.NewWebsocketManager(rpc_tendermint.Routes, n.EventSwitch())
+// 		mux.HandleFunc("/websocket", wm.WebsocketHandler)
+// 		rpcserver.RegisterRPCFuncs(mux, rpc_tendermint.Routes)
+// 		listener, err := rpcserver.StartHTTPServer(listenAddr, mux)
+// 		if err != nil {
+// 			return nil, err
+// 		}
+// 		listeners[i] = listener
+// 	}
+// 	return listeners, nil
+// }