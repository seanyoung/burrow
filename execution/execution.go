--- conflicted
+++ resolved
@@ -347,14 +347,8 @@
 		"total_validator_power", exe.blockchain.CurrentValidators().TotalPower(),
 		"total_validator_power_change", totalPowerChange,
 		"total_validator_flow", totalFlow)
-<<<<<<< HEAD
 	if uint64(version) != exe.blockchain.LastBlockHeight() {
-		return nil, fmt.Errorf("state tree version %d does not equal blockchain height %d but their equality "+
-=======
-	// TODO: revert this to straight equality by removing the initial write on MakeGenesisState
-	if uint64(version) != exe.blockchain.LastBlockHeight()+VersionOffset {
-		return nil, fmt.Errorf("state tree version %d does not equal blockchain height %d + 1 but that "+
->>>>>>> 9596a888
+		return nil, fmt.Errorf("state tree version %d does not equal blockchain height %d but that "+
 			"is meant to be a guaranteed invariant", version, exe.blockchain.LastBlockHeight())
 	}
 
