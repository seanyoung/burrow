// Copyright 2017 Monax Industries Limited
//
// Licensed under the Apache License, Version 2.0 (the "License");
// you may not use this file except in compliance with the License.
// You may obtain a copy of the License at
//
//    http://www.apache.org/licenses/LICENSE-2.0
//
// Unless required by applicable law or agreed to in writing, software
// distributed under the License is distributed on an "AS IS" BASIS,
// WITHOUT WARRANTIES OR CONDITIONS OF ANY KIND, either express or implied.
// See the License for the specific language governing permissions and
// limitations under the License.

package v0

import (
	"github.com/monax/burrow/blockchain"
	core_types "github.com/monax/burrow/core/types"
	definitions "github.com/monax/burrow/definitions"
	"github.com/monax/burrow/event"
	"github.com/monax/burrow/rpc"
	"github.com/monax/burrow/rpc/v0/shared"
	"github.com/monax/burrow/txs"
)

// TODO use the method name definition file.
const (
	SERVICE_NAME = "burrow"

	GET_ACCOUNTS              = SERVICE_NAME + ".getAccounts" // Accounts
	GET_ACCOUNT               = SERVICE_NAME + ".getAccount"
	GET_STORAGE               = SERVICE_NAME + ".getStorage"
	GET_STORAGE_AT            = SERVICE_NAME + ".getStorageAt"
	GEN_PRIV_ACCOUNT          = SERVICE_NAME + ".genPrivAccount"
	GEN_PRIV_ACCOUNT_FROM_KEY = SERVICE_NAME + ".genPrivAccountFromKey"
	GET_BLOCKCHAIN_INFO       = SERVICE_NAME + ".getBlockchainInfo" // Blockchain
	GET_GENESIS_HASH          = SERVICE_NAME + ".getGenesisHash"
	GET_LATEST_BLOCK_HEIGHT   = SERVICE_NAME + ".getLatestBlockHeight"
	GET_LATEST_BLOCK          = SERVICE_NAME + ".getLatestBlock"
	GET_BLOCKS                = SERVICE_NAME + ".getBlocks"
	GET_BLOCK                 = SERVICE_NAME + ".getBlock"
	GET_CONSENSUS_STATE       = SERVICE_NAME + ".getConsensusState" // Consensus
	GET_VALIDATORS            = SERVICE_NAME + ".getValidators"
	GET_NETWORK_INFO          = SERVICE_NAME + ".getNetworkInfo" // Net
	GET_CLIENT_VERSION        = SERVICE_NAME + ".getClientVersion"
	GET_MONIKER               = SERVICE_NAME + ".getMoniker"
	GET_CHAIN_ID              = SERVICE_NAME + ".getChainId"
	IS_LISTENING              = SERVICE_NAME + ".isListening"
	GET_LISTENERS             = SERVICE_NAME + ".getListeners"
	GET_PEERS                 = SERVICE_NAME + ".getPeers"
	GET_PEER                  = SERVICE_NAME + ".getPeer"
	CALL                      = SERVICE_NAME + ".call" // Tx
	CALL_CODE                 = SERVICE_NAME + ".callCode"
	BROADCAST_TX              = SERVICE_NAME + ".broadcastTx"
	GET_UNCONFIRMED_TXS       = SERVICE_NAME + ".getUnconfirmedTxs"
	SIGN_TX                   = SERVICE_NAME + ".signTx"
	TRANSACT                  = SERVICE_NAME + ".transact"
	TRANSACT_AND_HOLD         = SERVICE_NAME + ".transactAndHold"
	SEND                      = SERVICE_NAME + ".send"
	SEND_AND_HOLD             = SERVICE_NAME + ".sendAndHold"
	TRANSACT_NAMEREG          = SERVICE_NAME + ".transactNameReg"
	EVENT_SUBSCRIBE           = SERVICE_NAME + ".eventSubscribe" // Events
	EVENT_UNSUBSCRIBE         = SERVICE_NAME + ".eventUnsubscribe"
	EVENT_POLL                = SERVICE_NAME + ".eventPoll"
	GET_NAMEREG_ENTRY         = SERVICE_NAME + ".getNameRegEntry" // Namereg
	GET_NAMEREG_ENTRIES       = SERVICE_NAME + ".getNameRegEntries"
)

// The rpc method handlers.
type BurrowMethods struct {
	codec         rpc.Codec
	pipe          definitions.Pipe
	filterFactory *event.FilterFactory
}

func NewBurrowMethods(codec rpc.Codec,
	pipe definitions.Pipe) *BurrowMethods {

	return &BurrowMethods{
		codec:         codec,
		pipe:          pipe,
		filterFactory: blockchain.NewBlockchainFilterFactory(),
	}
}

// Used to handle requests. interface{} param is a wildcard used for example with socket events.
type RequestHandlerFunc func(*rpc.RPCRequest, interface{}) (interface{}, int, error)

// Private. Create a method name -> method handler map.
func (burrowMethods *BurrowMethods) getMethods() map[string]RequestHandlerFunc {
	dhMap := make(map[string]RequestHandlerFunc)
	// Accounts
	dhMap[GET_ACCOUNTS] = burrowMethods.Accounts
	dhMap[GET_ACCOUNT] = burrowMethods.Account
	dhMap[GET_STORAGE] = burrowMethods.AccountStorage
	dhMap[GET_STORAGE_AT] = burrowMethods.AccountStorageAt
	dhMap[GEN_PRIV_ACCOUNT] = burrowMethods.GenPrivAccount
	dhMap[GEN_PRIV_ACCOUNT_FROM_KEY] = burrowMethods.GenPrivAccountFromKey
	// Blockchain
	dhMap[GET_BLOCKCHAIN_INFO] = burrowMethods.BlockchainInfo
	dhMap[GET_GENESIS_HASH] = burrowMethods.GenesisHash
	dhMap[GET_LATEST_BLOCK_HEIGHT] = burrowMethods.LatestBlockHeight
	dhMap[GET_LATEST_BLOCK] = burrowMethods.LatestBlock
	dhMap[GET_BLOCKS] = burrowMethods.Blocks
	dhMap[GET_BLOCK] = burrowMethods.Block
	// Consensus
	dhMap[GET_CONSENSUS_STATE] = burrowMethods.ConsensusState
	dhMap[GET_VALIDATORS] = burrowMethods.Validators
	// Network
	dhMap[GET_NETWORK_INFO] = burrowMethods.NetworkInfo
	dhMap[GET_CLIENT_VERSION] = burrowMethods.ClientVersion
	dhMap[GET_MONIKER] = burrowMethods.Moniker
	dhMap[GET_CHAIN_ID] = burrowMethods.ChainId
	dhMap[IS_LISTENING] = burrowMethods.Listening
	dhMap[GET_LISTENERS] = burrowMethods.Listeners
	dhMap[GET_PEERS] = burrowMethods.Peers
	dhMap[GET_PEER] = burrowMethods.Peer
	// Txs
	dhMap[CALL] = burrowMethods.Call
	dhMap[CALL_CODE] = burrowMethods.CallCode
	dhMap[BROADCAST_TX] = burrowMethods.BroadcastTx
	dhMap[GET_UNCONFIRMED_TXS] = burrowMethods.UnconfirmedTxs
	dhMap[SIGN_TX] = burrowMethods.SignTx
	dhMap[TRANSACT] = burrowMethods.Transact
	dhMap[TRANSACT_AND_HOLD] = burrowMethods.TransactAndHold
	dhMap[SEND] = burrowMethods.Send
	dhMap[SEND_AND_HOLD] = burrowMethods.SendAndHold
	dhMap[TRANSACT_NAMEREG] = burrowMethods.TransactNameReg
	// Namereg
	dhMap[GET_NAMEREG_ENTRY] = burrowMethods.NameRegEntry
	dhMap[GET_NAMEREG_ENTRIES] = burrowMethods.NameRegEntries

	return dhMap
}

// TODO add some sanity checks on address params and such.
// Look into the reflection code in core, see what can be used.

// *************************************** Accounts ***************************************

func (burrowMethods *BurrowMethods) GenPrivAccount(request *rpc.RPCRequest, requester interface{}) (interface{}, int, error) {
	pac, errC := burrowMethods.pipe.Accounts().GenPrivAccount()
	if errC != nil {
		return nil, rpc.INTERNAL_ERROR, errC
	}
	return pac, 0, nil
}

func (burrowMethods *BurrowMethods) GenPrivAccountFromKey(request *rpc.RPCRequest, requester interface{}) (interface{}, int, error) {

	param := &PrivKeyParam{}
	err := burrowMethods.codec.DecodeBytes(param, request.Params)
	if err != nil {
		return nil, rpc.INVALID_PARAMS, err
	}

	privKey := param.PrivKey
	pac, errC := burrowMethods.pipe.Accounts().GenPrivAccountFromKey(privKey)
	if errC != nil {
		return nil, rpc.INTERNAL_ERROR, errC
	}
	return pac, 0, nil
}

func (burrowMethods *BurrowMethods) Account(request *rpc.RPCRequest, requester interface{}) (interface{}, int, error) {
	param := &AddressParam{}
	err := burrowMethods.codec.DecodeBytes(param, request.Params)
	if err != nil {
		return nil, rpc.INVALID_PARAMS, err
	}
	address := param.Address
	// TODO is address check?
	account, errC := burrowMethods.pipe.Accounts().Account(address)
	if errC != nil {
		return nil, rpc.INTERNAL_ERROR, errC
	}
	return account, 0, nil
}

func (burrowMethods *BurrowMethods) Accounts(request *rpc.RPCRequest, requester interface{}) (interface{}, int, error) {
	param := &AccountsParam{}
	err := burrowMethods.codec.DecodeBytes(param, request.Params)
	if err != nil {
		return nil, rpc.INVALID_PARAMS, err
	}
	list, errC := burrowMethods.pipe.Accounts().Accounts(param.Filters)
	if errC != nil {
		return nil, rpc.INTERNAL_ERROR, errC
	}
	return list, 0, nil
}

func (burrowMethods *BurrowMethods) AccountStorage(request *rpc.RPCRequest, requester interface{}) (interface{}, int, error) {
	param := &AddressParam{}
	err := burrowMethods.codec.DecodeBytes(param, request.Params)
	if err != nil {
		return nil, rpc.INVALID_PARAMS, err
	}
	address := param.Address
	storage, errC := burrowMethods.pipe.Accounts().Storage(address)
	if errC != nil {
		return nil, rpc.INTERNAL_ERROR, errC
	}
	return storage, 0, nil
}

func (burrowMethods *BurrowMethods) AccountStorageAt(request *rpc.RPCRequest, requester interface{}) (interface{}, int, error) {
	param := &StorageAtParam{}
	err := burrowMethods.codec.DecodeBytes(param, request.Params)
	if err != nil {
		return nil, rpc.INVALID_PARAMS, err
	}
	address := param.Address
	key := param.Key
	storageItem, errC := burrowMethods.pipe.Accounts().StorageAt(address, key)
	if errC != nil {
		return nil, rpc.INTERNAL_ERROR, errC
	}
	return storageItem, 0, nil
}

// *************************************** Blockchain ************************************

func (burrowMethods *BurrowMethods) BlockchainInfo(request *rpc.RPCRequest, requester interface{}) (interface{}, int, error) {
	return shared.BlockchainInfo(burrowMethods.pipe), 0, nil
}

func (burrowMethods *BurrowMethods) ChainId(request *rpc.RPCRequest, requester interface{}) (interface{}, int, error) {
	chainId := burrowMethods.pipe.Blockchain().ChainId()
	return &core_types.ChainId{chainId}, 0, nil
}

func (burrowMethods *BurrowMethods) GenesisHash(request *rpc.RPCRequest, requester interface{}) (interface{}, int, error) {
	hash := burrowMethods.pipe.GenesisHash()
	return &core_types.GenesisHash{hash}, 0, nil
}

func (burrowMethods *BurrowMethods) LatestBlockHeight(request *rpc.RPCRequest, requester interface{}) (interface{}, int, error) {
	height := burrowMethods.pipe.Blockchain().Height()
	return &core_types.LatestBlockHeight{height}, 0, nil
}

func (burrowMethods *BurrowMethods) LatestBlock(request *rpc.RPCRequest, requester interface{}) (interface{}, int, error) {
	latestHeight := burrowMethods.pipe.Blockchain().Height()
	block := burrowMethods.pipe.Blockchain().Block(latestHeight)
	return block, 0, nil
}

func (burrowMethods *BurrowMethods) Blocks(request *rpc.RPCRequest, requester interface{}) (interface{}, int, error) {
	param := &BlocksParam{}
	err := burrowMethods.codec.DecodeBytes(param, request.Params)
	if err != nil {
		return nil, rpc.INVALID_PARAMS, err
	}
	blocks, errC := blockchain.FilterBlocks(burrowMethods.pipe.Blockchain(), burrowMethods.filterFactory, param.Filters)
	if errC != nil {
		return nil, rpc.INTERNAL_ERROR, errC
	}
	return blocks, 0, nil
}

func (burrowMethods *BurrowMethods) Block(request *rpc.RPCRequest, requester interface{}) (interface{}, int, error) {
	param := &HeightParam{}
	err := burrowMethods.codec.DecodeBytes(param, request.Params)
	if err != nil {
		return nil, rpc.INVALID_PARAMS, err
	}
	height := param.Height
	block := burrowMethods.pipe.Blockchain().Block(height)
	return block, 0, nil
}

// *************************************** Consensus ************************************

func (burrowMethods *BurrowMethods) ConsensusState(request *rpc.RPCRequest, requester interface{}) (interface{}, int, error) {
	return burrowMethods.pipe.GetConsensusEngine().ConsensusState(), 0, nil
}

func (burrowMethods *BurrowMethods) Validators(request *rpc.RPCRequest, requester interface{}) (interface{}, int, error) {
	return burrowMethods.pipe.GetConsensusEngine().ListValidators(), 0, nil
}

// *************************************** Net ************************************

func (burrowMethods *BurrowMethods) NetworkInfo(request *rpc.RPCRequest, requester interface{}) (interface{}, int, error) {
	info := shared.NetInfo(burrowMethods.pipe)
	return info, 0, nil
}

func (burrowMethods *BurrowMethods) ClientVersion(request *rpc.RPCRequest, requester interface{}) (interface{}, int, error) {
	version := shared.ClientVersion(burrowMethods.pipe)
	return &core_types.ClientVersion{version}, 0, nil
}

func (burrowMethods *BurrowMethods) Moniker(request *rpc.RPCRequest, requester interface{}) (interface{}, int, error) {
	moniker := shared.Moniker(burrowMethods.pipe)
	return &core_types.Moniker{moniker}, 0, nil
}

func (burrowMethods *BurrowMethods) Listening(request *rpc.RPCRequest, requester interface{}) (interface{}, int, error) {
	listening := shared.Listening(burrowMethods.pipe)
	return &core_types.Listening{listening}, 0, nil
}

func (burrowMethods *BurrowMethods) Listeners(request *rpc.RPCRequest, requester interface{}) (interface{}, int, error) {
	listeners := shared.Listeners(burrowMethods.pipe)
	return &core_types.Listeners{listeners}, 0, nil
}

func (burrowMethods *BurrowMethods) Peers(request *rpc.RPCRequest, requester interface{}) (interface{}, int, error) {
	peers := burrowMethods.pipe.GetConsensusEngine().Peers()
	return peers, 0, nil
}

func (burrowMethods *BurrowMethods) Peer(request *rpc.RPCRequest, requester interface{}) (interface{}, int, error) {
	param := &PeerParam{}
	err := burrowMethods.codec.DecodeBytes(param, request.Params)
	if err != nil {
		return nil, rpc.INVALID_PARAMS, err
	}
	address := param.Address
	peer := shared.Peer(burrowMethods.pipe, address)
	return peer, 0, nil
}

// *************************************** Txs ************************************

func (burrowMethods *BurrowMethods) Call(request *rpc.RPCRequest, requester interface{}) (interface{}, int, error) {
	param := &CallParam{}
	err := burrowMethods.codec.DecodeBytes(param, request.Params)
	if err != nil {
		return nil, rpc.INVALID_PARAMS, err
	}
	from := param.From
	to := param.Address
	data := param.Data
	call, errC := burrowMethods.pipe.Transactor().Call(from, to, data)
	if errC != nil {
		return nil, rpc.INTERNAL_ERROR, errC
	}
	return call, 0, nil
}

func (burrowMethods *BurrowMethods) CallCode(request *rpc.RPCRequest, requester interface{}) (interface{}, int, error) {
	param := &CallCodeParam{}
	err := burrowMethods.codec.DecodeBytes(param, request.Params)
	if err != nil {
		return nil, rpc.INVALID_PARAMS, err
	}
	from := param.From
	code := param.Code
	data := param.Data
	call, errC := burrowMethods.pipe.Transactor().CallCode(from, code, data)
	if errC != nil {
		return nil, rpc.INTERNAL_ERROR, errC
	}
	return call, 0, nil
}

<<<<<<< HEAD
func (erisDbMethods *ErisDbMethods) BroadcastTx(request *rpc.RPCRequest, requester interface{}) (interface{}, int, error) {
	tx := new(txs.Tx)
	err := erisDbMethods.codec.DecodeBytes(tx, request.Params)
	if err != nil {
		return nil, rpc.INVALID_PARAMS, err
	}
	receipt, errC := erisDbMethods.pipe.Transactor().BroadcastTx(*tx)
=======
func (burrowMethods *BurrowMethods) BroadcastTx(request *rpc.RPCRequest, requester interface{}) (interface{}, int, error) {
	// Accept all transaction types as parameter for broadcast.
	param := new(txs.Tx)
	err := burrowMethods.codec.DecodeBytesPtr(param, request.Params)
	if err != nil {
		return nil, rpc.INVALID_PARAMS, err
	}
	receipt, errC := burrowMethods.pipe.Transactor().BroadcastTx(*param)
>>>>>>> d7e7449d
	if errC != nil {
		return nil, rpc.INTERNAL_ERROR, errC
	}
	return receipt, 0, nil
}

func (burrowMethods *BurrowMethods) Transact(request *rpc.RPCRequest, requester interface{}) (interface{}, int, error) {
	param := &TransactParam{}
	err := burrowMethods.codec.DecodeBytes(param, request.Params)
	if err != nil {
		return nil, rpc.INVALID_PARAMS, err
	}
	receipt, errC := burrowMethods.pipe.Transactor().Transact(param.PrivKey, param.Address, param.Data, param.GasLimit, param.Fee)
	if errC != nil {
		return nil, rpc.INTERNAL_ERROR, errC
	}
	return receipt, 0, nil
}

func (burrowMethods *BurrowMethods) TransactAndHold(request *rpc.RPCRequest, requester interface{}) (interface{}, int, error) {
	param := &TransactParam{}
	err := burrowMethods.codec.DecodeBytes(param, request.Params)
	if err != nil {
		return nil, rpc.INVALID_PARAMS, err
	}
	ce, errC := burrowMethods.pipe.Transactor().TransactAndHold(param.PrivKey, param.Address, param.Data, param.GasLimit, param.Fee)
	if errC != nil {
		return nil, rpc.INTERNAL_ERROR, errC
	}
	return ce, 0, nil
}

func (this *BurrowMethods) Send(request *rpc.RPCRequest, requester interface{}) (interface{}, int, error) {
	param := &SendParam{}
	err := this.codec.DecodeBytes(param, request.Params)
	if err != nil {
		return nil, rpc.INVALID_PARAMS, err
	}
	receipt, errC := this.pipe.Transactor().Send(param.PrivKey, param.ToAddress, param.Amount)
	if errC != nil {
		return nil, rpc.INTERNAL_ERROR, errC
	}
	return receipt, 0, nil
}

func (this *BurrowMethods) SendAndHold(request *rpc.RPCRequest, requester interface{}) (interface{}, int, error) {
	param := &SendParam{}
	err := this.codec.DecodeBytes(param, request.Params)
	if err != nil {
		return nil, rpc.INVALID_PARAMS, err
	}
	rec, errC := this.pipe.Transactor().SendAndHold(param.PrivKey, param.ToAddress, param.Amount)
	if errC != nil {
		return nil, rpc.INTERNAL_ERROR, errC
	}
	return rec, 0, nil
}

func (burrowMethods *BurrowMethods) TransactNameReg(request *rpc.RPCRequest, requester interface{}) (interface{}, int, error) {
	param := &TransactNameRegParam{}
	err := burrowMethods.codec.DecodeBytes(param, request.Params)
	if err != nil {
		return nil, rpc.INVALID_PARAMS, err
	}
	receipt, errC := burrowMethods.pipe.Transactor().TransactNameReg(param.PrivKey, param.Name, param.Data, param.Amount, param.Fee)
	if errC != nil {
		return nil, rpc.INTERNAL_ERROR, errC
	}
	return receipt, 0, nil
}

func (burrowMethods *BurrowMethods) UnconfirmedTxs(request *rpc.RPCRequest, requester interface{}) (interface{}, int, error) {
	trans, errC := burrowMethods.pipe.GetConsensusEngine().ListUnconfirmedTxs(-1)
	if errC != nil {
		return nil, rpc.INTERNAL_ERROR, errC
	}
	return txs.UnconfirmedTxs{trans}, 0, nil
}

func (burrowMethods *BurrowMethods) SignTx(request *rpc.RPCRequest, requester interface{}) (interface{}, int, error) {
	param := &SignTxParam{}
	err := burrowMethods.codec.DecodeBytes(param, request.Params)
	if err != nil {
		return nil, rpc.INVALID_PARAMS, err
	}
	tx := param.Tx
	pAccs := param.PrivAccounts
	txRet, errC := burrowMethods.pipe.Transactor().SignTx(tx, pAccs)
	if errC != nil {
		return nil, rpc.INTERNAL_ERROR, errC
	}
	return txRet, 0, nil
}

// *************************************** Name Registry ***************************************

func (burrowMethods *BurrowMethods) NameRegEntry(request *rpc.RPCRequest, requester interface{}) (interface{}, int, error) {
	param := &NameRegEntryParam{}
	err := burrowMethods.codec.DecodeBytes(param, request.Params)
	if err != nil {
		return nil, rpc.INVALID_PARAMS, err
	}
	name := param.Name
	// TODO is address check?
	entry, errC := burrowMethods.pipe.NameReg().Entry(name)
	if errC != nil {
		return nil, rpc.INTERNAL_ERROR, errC
	}
	return entry, 0, nil
}

func (burrowMethods *BurrowMethods) NameRegEntries(request *rpc.RPCRequest, requester interface{}) (interface{}, int, error) {
	param := &FilterListParam{}
	err := burrowMethods.codec.DecodeBytes(param, request.Params)
	if err != nil {
		return nil, rpc.INVALID_PARAMS, err
	}
	list, errC := burrowMethods.pipe.NameReg().Entries(param.Filters)
	if errC != nil {
		return nil, rpc.INTERNAL_ERROR, errC
	}
	return list, 0, nil
}<|MERGE_RESOLUTION|>--- conflicted
+++ resolved
@@ -358,15 +358,6 @@
 	return call, 0, nil
 }
 
-<<<<<<< HEAD
-func (erisDbMethods *ErisDbMethods) BroadcastTx(request *rpc.RPCRequest, requester interface{}) (interface{}, int, error) {
-	tx := new(txs.Tx)
-	err := erisDbMethods.codec.DecodeBytes(tx, request.Params)
-	if err != nil {
-		return nil, rpc.INVALID_PARAMS, err
-	}
-	receipt, errC := erisDbMethods.pipe.Transactor().BroadcastTx(*tx)
-=======
 func (burrowMethods *BurrowMethods) BroadcastTx(request *rpc.RPCRequest, requester interface{}) (interface{}, int, error) {
 	// Accept all transaction types as parameter for broadcast.
 	param := new(txs.Tx)
@@ -375,7 +366,6 @@
 		return nil, rpc.INVALID_PARAMS, err
 	}
 	receipt, errC := burrowMethods.pipe.Transactor().BroadcastTx(*param)
->>>>>>> d7e7449d
 	if errC != nil {
 		return nil, rpc.INTERNAL_ERROR, errC
 	}
